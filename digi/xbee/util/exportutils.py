# Copyright 2021 Digi International Inc., All Rights Reserved
#
# This software contains proprietary and confidential information of Digi
# International Inc.  By accepting transfer of this copy, Recipient agrees
# to retain this software in confidence, to prevent disclosure to others,
# and to make no use of this software other than that for which it was
# delivered.  This is an unpublished copyrighted work of Digi International
# Inc.  Except as permitted by federal law, 17 USC 117, copying is strictly
# prohibited.
#
# Restricted Rights Legend
#
# Use, duplication, or disclosure by the Government is subject to
# restrictions set forth in sub-paragraph (c)(1)(ii) of The Rights in
# Technical Data and Computer Software clause at DFARS 252.227-7031 or
# subparagraphs (c)(1) and (2) of the Commercial Computer Software -
# Restricted Rights at 48 CFR 52.227-19, as applicable.
#
# Digi International Inc., 9350 Excelsior Blvd., Suite 700, Hopkins, MN 55343
import logging
import datetime
import json

from collections import OrderedDict
from xml.etree.ElementTree import Element, SubElement, ElementTree

from digi.xbee.devices import RemoteZigBeeDevice
from digi.xbee.profile import FirmwareParity
from digi.xbee.util import utils


def generate_network_json(xbee, date_now=None, name=None, desc=None):
    """
    Generates the JSON heirarchy representing the network of the given XBee.

    Params:
        xbee (:class:`.XBeeDevice`): Local Xbee node.
        date_now (:class: `datetime.datetime`, option, default=`None`): Date to set in JSON
        name (String, optional, default=`None`): Human readable network name.
        desc (String, optional, default=`None`): Description of the network.

    Return:
        :class:`str`: JSON formatted `str`.
    """
    network_name = "xbee_network" if name is None else f"{name}_network"
    if not date_now:
        date_now = datetime.datetime.now()

    root = OrderedDict({
        network_name: {
            "description": "" if not desc else str(desc),
            "date": str(date_now),
            "map_type": "dynamic",
            "protocol": str(xbee.get_protocol().code),
            "devices": _generate_nodes_json(xbee)
        }
    })

    try:
        return json.dumps(root, indent=2)
    except TypeError:
        logging.error("Unable to parse network into valid json")
        return None


def _generate_nodes_json(xbee):
    """
    Generates a JSON element representing the network of the given XBee.

    Params:
        xbee (:class:`.XBeeDevice`): Local XBee node.

    Return:
        :class:`dict`: A list of nodes.
    """
<<<<<<< HEAD
    nodes = OrderedDict()
=======
    nodes = list()
>>>>>>> 73e4d605

    network = xbee.get_network()
    for node in [xbee] + network.get_devices():
        nodes.append(_generate_node_json(node))

    return nodes


def _generate_node_json(node) -> dict:
    """
    Generates a JSON element representing the given XBee node.

    Params:
        xbee (:class:`.AbstractXBeeDevice`): XBee node.

    Return:
        :class:`dict`: Generated dict that represents the node.
    """

    hw = node.get_hardware_version()
    fw = node.get_firmware_version()
    addr = str(node.get_64bit_addr())

<<<<<<< HEAD
    node_info = OrderedDict({
        'nwk_address':
        str(node.get_16bit_addr()),
        'node_id':
        node.get_node_id(),
        'role':
        node.get_role().description,
=======
    node_info = {
        'addr': addr,
        'nwk_address': str(node.get_16bit_addr()),
        'node_id': node.get_node_id(),
        'role': node.get_role().description,
>>>>>>> 73e4d605
        'hw_version':
        f"{utils.hex_to_string([hw.code], pretty=False) if hw else '???'}",
        "fw_version":
        f"{utils.hex_to_string(fw,pretty=False) if fw else '???'}"
    })

    # handle ZiGBee specifics
    if isinstance(node, RemoteZigBeeDevice) and node.parent:
        node_info['parent_address'] = str(node.parent.get_64bit_addr())

    # if node is NOT remote then add serial information
    if not node.is_remote():
        ser = node.serial_port

        node_info['serial_config'] = OrderedDict({
            'port':
            str(ser.port),
            'baud_rate':
            str(ser.baudrate),
            'data_bits':
            str(ser.bytesize),
            'stop_bits':
            str(ser.stopbits),
            'parity':
            str(FirmwareParity.get_by_parity(ser.parity).index),
        })
        # handle flow control based on logic provided in `_generatoe_serial_config_xml`
        fc = "0"
        if ser.rtscts:
            fc = "3"
        elif ser.xonxoff:
            fc = "12"
        node_info['serial_config']['flow_control'] = fc

    network = node.get_local_xbee_device().get_network() \
        if node.is_remote() else node.get_network()

    node_info['connections'] = _generate_connections_json(
        node, network.get_node_connections(node))

    return node_info


def _generate_connections_json(node, connections):
    """
    Generates the XML node representing the given connections.

    Params:
        xbee (:class:`.AbstractXBeeDevice`): XBee node.
        connections (List): List of :class:`.Connection`.

    Return:
        :class:`dict`: Generated list of Connections.
    """
<<<<<<< HEAD
    conn_info = OrderedDict()
=======
    conn_info = list()
>>>>>>> 73e4d605
    for conn in connections:
        end_device = conn.node_b if node == conn.node_a else conn.node_a
        addr = str(end_device.get_64bit_addr())
        conn_info.append({
            'addr': addr,
            'strength':
            str(conn.lq_a2b if node == conn.node_a else conn.lq_b2a),
            'status':
            str(conn.status_a2b.id if node ==
                conn.node_a else conn.status_b2a.id)
        })
    return conn_info


def generate_network_xml(xbee, date_now=None, name=None, desc=None):
    """
    Generates the XML hierarchy representing the network of the given XBee.

    Params:
        xbee (:class:`.XBeeDevice`): Local XBee node.
        date_now (:class: `datetime.datetime`, optional, default=`None`): Date
            to set in the XML.
        name (String, optional, default=`None`): Human readable network name.
        desc (String, optional, default=`None`): Description of the network.

    Return:
        :class:`xml.etree.ElementTree.ElementTree`: Generated XML hierarchy.
    """
    level = 1

    if not date_now:
        date_now = datetime.datetime.now()

    net_node = Element("network",
                       attrib={"name": "%s_network" if not name else name})
    net_node.text = "\n" + '\t' * level
    desc_node = SubElement(net_node, "description")
    desc_node.text = "" if not desc else desc
    desc_node.tail = "\n" + '\t' * level
    date = SubElement(net_node, "date")
    date.text = date_now.strftime("%-m/%-d/%y %-I:%-M:%-S %p")
    date.tail = "\n" + '\t' * level
    protocol = SubElement(net_node, "protocol")
    protocol.text = str(xbee.get_protocol().code)
    protocol.tail = "\n" + '\t' * level
    map_type = SubElement(net_node, "map_type")
    map_type.text = "dynamic"
    map_type.tail = "\n" + '\t' * level

    net_node.append(_generate_nodes_xml(xbee, level + 1))

    return ElementTree(element=net_node)


def _generate_nodes_xml(xbee, level=0):
    """
    Generates the XML element representing the network of the given XBee.

    Params:
        xbee (:class:`.XBeeDevice`): Local XBee node.
        level (Integer, optional, default=0): Indentation level.

    Return:
        :class:`xml.etree.ElementTree.Element`: Generated XML element.
    """
    network = xbee.get_network()
    devices_node = Element("devices")
    devices_node.text = "\n" + '\t' * level
    devices_node.tail = "\n"
    level += 1
    for node in [xbee] + network.get_devices():
        devices_node.append(_generate_node_xml(node, level))

    last_device = devices_node.find("./device[last()]")
    if last_device:
        last_device.tail = "\n" + '\t' * (level - 2)

    return devices_node


def _generate_node_xml(node, level=0):
    """
    Generates the XML element representing the given XBee node.

    Params:
        xbee (:class:`.AbstractXBeeDevice`): XBee node.
        level (Integer, optional, default=0): Indentation level.

    Return:
        :class:`xml.etree.ElementTree.Element`: Generated XML element.
    """
    device_node = Element("device",
                          attrib={"address": str(node.get_64bit_addr())})
    device_node.text = "\n" + '\t' * level
    device_node.tail = "\n" + '\t' * (level - 1)
    net_addr = SubElement(device_node, "nwk_address")
    net_addr.text = str(node.get_16bit_addr())
    net_addr.tail = "\n" + '\t' * level
    node_id = SubElement(device_node, "node_id")
    node_id.text = node.get_node_id()
    node_id.tail = "\n" + '\t' * level
    role = SubElement(device_node, "role")
    role.text = node.get_role().description
    role.tail = "\n" + '\t' * level
    if isinstance(node, RemoteZigBeeDevice) and node.parent:
        parent = SubElement(device_node, "parent_address")
        parent.text = str(node.parent.get_64bit_addr())
        parent.tail = "\n" + '\t' * level
    hw_version = SubElement(device_node, "hw_version")
    if node.get_hardware_version():
        hw_version.text = "0x%s" % utils.hex_to_string(
            [node.get_hardware_version().code], pretty=False)
    hw_version.tail = "\n" + '\t' * level
    fw_version = SubElement(device_node, "fw_version")
    if node.get_firmware_version():
        fw_version.text = utils.hex_to_string(node.get_firmware_version(),
                                              pretty=False)
    fw_version.tail = "\n" + '\t' * level

    if not node.is_remote():
        device_node.append(
            _generate_serial_config_xml(node.serial_port, level + 1))

    network = node.get_local_xbee_device().get_network() \
        if node.is_remote() else node.get_network()

    device_node.append(
        _generate_connections_xml(node, network.get_node_connections(node),
                                  level + 1))

    return device_node


def _generate_serial_config_xml(serial_port, level=0):
    """
    Generates the XML element representing the given serial port.

    Params:
        serial_port (:class:`serial.serialutil.SerialBase`): Serial port.
        level (Integer, optional, default=0): Indentation level.

    Return:
        :class:`xml.etree.ElementTree.Element`: Generated XML element.
    """
    serial_cfg_node = Element("serial_config")
    serial_cfg_node.text = "\n" + '\t' * level
    serial_cfg_node.tail = "\n" + '\t' * (level - 1)
    port = SubElement(serial_cfg_node, "port")
    port.text = serial_port.port
    port.tail = "\n" + '\t' * level
    baud_rate = SubElement(serial_cfg_node, "baud_rate")
    baud_rate.text = str(serial_port.baudrate)
    baud_rate.tail = "\n" + '\t' * level
    data_bits = SubElement(serial_cfg_node, "data_bits")
    data_bits.text = str(serial_port.bytesize)
    data_bits.tail = "\n" + '\t' * level
    stop_bits = SubElement(serial_cfg_node, "stop_bits")
    stop_bits.text = str(serial_port.stopbits)
    stop_bits.tail = "\n" + '\t' * level
    parity = SubElement(serial_cfg_node, "parity")
    parity.text = str(FirmwareParity.get_by_parity(serial_port.parity).index)
    parity.tail = "\n" + '\t' * level
    flow_control = SubElement(serial_cfg_node, "flow_control")
    # Values used in XCTU and XNA
    if serial_port.rtscts:
        flow_control.text = "3"
    elif serial_port.xonxoff:
        flow_control.text = "12"
    else:
        flow_control.text = "0"
    flow_control.tail = "\n" + '\t' * (level - 1)

    return serial_cfg_node


def _generate_connections_xml(node, connections, level=0):
    """
    Generates the XML node representing the given connections.

    Params:
        xbee (:class:`.AbstractXBeeDevice`): XBee node.
        connections (List): List of :class:`.Connection`.
        level (Integer, optional, default=0): Indentation level.

    Return:
        :class:`xml.etree.ElementTree.Element`: Generated XML element.
    """
    connections_node = Element("connections")
    connections_node.text = "\n" + '\t' * (level if connections else level - 1)
    connections_node.tail = "\n" + '\t' * (level - 2)
    for conn in connections:
        end_device = conn.node_b if node == conn.node_a else conn.node_a
        conn_node = SubElement(
            connections_node,
            "connection",
            attrib={"address": str(end_device.get_64bit_addr())})
        conn_node.text = "\n" + '\t' * (level + 1)
        conn_node.tail = "\n" + '\t' * level
        conn_lq = SubElement(conn_node, "strength")
        conn_lq.text = str(conn.lq_a2b if node == conn.node_a else conn.lq_b2a)
        conn_lq.tail = "\n" + '\t' * (level + 1)
        conn_status = SubElement(conn_node, "status")
        conn_status.text = str(conn.status_a2b.id if node ==
                               conn.node_a else conn.status_b2a.id)
        conn_status.tail = "\n" + '\t' * level

    last_conn = connections_node.find("./connection[last()]")
    if last_conn:
        last_conn.tail = "\n" + '\t' * (level - 1)

    return connections_node<|MERGE_RESOLUTION|>--- conflicted
+++ resolved
@@ -73,11 +73,7 @@
     Return:
         :class:`dict`: A list of nodes.
     """
-<<<<<<< HEAD
-    nodes = OrderedDict()
-=======
     nodes = list()
->>>>>>> 73e4d605
 
     network = xbee.get_network()
     for node in [xbee] + network.get_devices():
@@ -101,21 +97,11 @@
     fw = node.get_firmware_version()
     addr = str(node.get_64bit_addr())
 
-<<<<<<< HEAD
-    node_info = OrderedDict({
-        'nwk_address':
-        str(node.get_16bit_addr()),
-        'node_id':
-        node.get_node_id(),
-        'role':
-        node.get_role().description,
-=======
     node_info = {
         'addr': addr,
         'nwk_address': str(node.get_16bit_addr()),
         'node_id': node.get_node_id(),
         'role': node.get_role().description,
->>>>>>> 73e4d605
         'hw_version':
         f"{utils.hex_to_string([hw.code], pretty=False) if hw else '???'}",
         "fw_version":
@@ -170,11 +156,7 @@
     Return:
         :class:`dict`: Generated list of Connections.
     """
-<<<<<<< HEAD
-    conn_info = OrderedDict()
-=======
     conn_info = list()
->>>>>>> 73e4d605
     for conn in connections:
         end_device = conn.node_b if node == conn.node_a else conn.node_a
         addr = str(end_device.get_64bit_addr())
